--- conflicted
+++ resolved
@@ -14,7 +14,7 @@
 
 ### Setup
 
-- `nlohmann::crow::crow(dsn, context={}, install_handlers=true, sample_rate=1.0)` to create a client
+- `nlohmann::crow::crow(dsn, context={}, install_handlers=true)` to create a client
 - `nlohmann::crow::install_handler()` to later install termination handler
 
 ### Reporting
@@ -54,7 +54,7 @@
     - [x] Non-blocking event submission
     - [ ] Basic data sanitization (e.g. filtering out values that look like passwords)
     - [x] Context data helpers (e.g. setting the current user, recording breadcrumbs)
-    - [x] Event sampling
+    - [ ] Event sampling
     - [ ] Honor Sentry’s HTTP 429 Retry-After header
     - [ ] Pre and Post event send hooks
     - [ ] Local variable values in stacktrace (on platforms where this is possible)
@@ -64,10 +64,6 @@
 ### Version 0.0.4
 
 - :sparkles: added Log4cplus integration
-<<<<<<< HEAD
-- :sparkles: added event sampling
-=======
->>>>>>> dca4b973
 
 ### Version 0.0.3
 
